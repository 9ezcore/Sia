package main

import (
	"encoding/base64"
	"encoding/json"
	"errors"
	"fmt"
	"math"
	"math/big"
	"os"
	"syscall"
	"time"

	"github.com/spf13/cobra"
	"golang.org/x/crypto/ssh/terminal"

<<<<<<< HEAD
	"github.com/NebulousLabs/Sia/encoding"
	"github.com/NebulousLabs/Sia/modules"
	"github.com/NebulousLabs/Sia/modules/wallet"
	"github.com/NebulousLabs/Sia/node/api"
=======
>>>>>>> f4678bf4
	"github.com/NebulousLabs/Sia/types"
	"github.com/NebulousLabs/entropy-mnemonics"
)

var (
	walletAddressCmd = &cobra.Command{
		Use:   "address",
		Short: "Get a new wallet address",
		Long:  "Generate a new wallet address from the wallet's primary seed.",
		Run:   wrap(walletaddresscmd),
	}

	walletAddressesCmd = &cobra.Command{
		Use:   "addresses",
		Short: "List all addresses",
		Long:  "List all addresses that have been generated by the wallet.",
		Run:   wrap(walletaddressescmd),
	}

	walletBalanceCmd = &cobra.Command{
		Use:   "balance",
		Short: "View wallet balance",
		Long:  "View wallet balance, including confirmed and unconfirmed siacoins and siafunds.",
		Run:   wrap(walletbalancecmd),
	}

	walletChangepasswordCmd = &cobra.Command{
		Use:   "change-password",
		Short: "Change the wallet password",
		Long:  "Change the encryption password of the wallet, re-encrypting all keys + seeds kept by the wallet.",
		Run:   wrap(walletchangepasswordcmd),
	}

	walletCmd = &cobra.Command{
		Use:   "wallet",
		Short: "Perform wallet actions",
		Long: `Generate a new address, send coins to another wallet, or view info about the wallet.

Units:
The smallest unit of siacoins is the hasting. One siacoin is 10^24 hastings. Other supported units are:
  pS (pico,  10^-12 SC)
  nS (nano,  10^-9 SC)
  uS (micro, 10^-6 SC)
  mS (milli, 10^-3 SC)
  SC
  KS (kilo, 10^3 SC)
  MS (mega, 10^6 SC)
  GS (giga, 10^9 SC)
  TS (tera, 10^12 SC)`,
		Run: wrap(walletbalancecmd),
	}

	walletInitCmd = &cobra.Command{
		Use:   "init",
		Short: "Initialize and encrypt a new wallet",
		Long: `Generate a new wallet from a randomly generated seed, and encrypt it.
By default the wallet encryption / unlock password is the same as the generated seed.`,
		Run: wrap(walletinitcmd),
	}

	walletInitSeedCmd = &cobra.Command{
		Use:   "init-seed",
		Short: "Initialize and encrypt a new wallet using a pre-existing seed",
		Long:  `Initialize and encrypt a new wallet using a pre-existing seed.`,
		Run:   wrap(walletinitseedcmd),
	}

	walletLoad033xCmd = &cobra.Command{
		Use:   "033x [filepath]",
		Short: "Load a v0.3.3.x wallet",
		Long:  "Load a v0.3.3.x wallet into the current wallet",
		Run:   wrap(walletload033xcmd),
	}

	walletLoadCmd = &cobra.Command{
		Use:   "load",
		Short: "Load a wallet seed, v0.3.3.x wallet, or siag keyset",
		// Run field is not set, as the load command itself is not a valid command.
		// A subcommand must be provided.
	}

	walletLoadSeedCmd = &cobra.Command{
		Use:   `seed`,
		Short: "Add a seed to the wallet",
		Long:  "Loads an auxiliary seed into the wallet.",
		Run:   wrap(walletloadseedcmd),
	}

	walletLoadSiagCmd = &cobra.Command{
		Use:     `siag [filepath,...]`,
		Short:   "Load siag key(s) into the wallet",
		Long:    "Load siag key(s) into the wallet - typically used for siafunds.",
		Example: "siac wallet load siag key1.siakey,key2.siakey",
		Run:     wrap(walletloadsiagcmd),
	}

	walletLockCmd = &cobra.Command{
		Use:   "lock",
		Short: "Lock the wallet",
		Long:  "Lock the wallet, preventing further use",
		Run:   wrap(walletlockcmd),
	}

	walletSeedsCmd = &cobra.Command{
		Use:   "seeds",
		Short: "View information about your seeds",
		Long:  "View your primary and auxiliary wallet seeds.",
		Run:   wrap(walletseedscmd),
	}

	walletSendCmd = &cobra.Command{
		Use:   "send",
		Short: "Send either siacoins or siafunds to an address",
		Long:  "Send either siacoins or siafunds to an address",
		// Run field is not set, as the send command itself is not a valid command.
		// A subcommand must be provided.
	}

	walletSendSiacoinsCmd = &cobra.Command{
		Use:   "siacoins [amount] [dest]",
		Short: "Send siacoins to an address",
		Long: `Send siacoins to an address. 'dest' must be a 76-byte hexadecimal address.
'amount' can be specified in units, e.g. 1.23KS. Run 'wallet --help' for a list of units.
If no unit is supplied, hastings will be assumed.

A miner fee of 10 SC is levied on all transactions.`,
		Run: wrap(walletsendsiacoinscmd),
	}

	walletSendSiafundsCmd = &cobra.Command{
		Use:   "siafunds [amount] [dest]",
		Short: "Send siafunds",
		Long: `Send siafunds to an address, and transfer the claim siacoins to your wallet.
Run 'wallet send --help' to see a list of available units.`,
		Run: wrap(walletsendsiafundscmd),
	}

	walletSignCmd = &cobra.Command{
		Use:   "sign [txn] [tosign]",
		Short: "Sign a transaction",
		Long: `Sign the specified inputs of a transaction. If siad is running with an
unlocked wallet, the /wallet/sign API call will be used. Otherwise, sign will
prompt for the wallet seed, and the signing key(s) will be regenerated.`,
		Run: wrap(walletsigncmd),
	}

	walletSweepCmd = &cobra.Command{
		Use:   "sweep",
		Short: "Sweep siacoins and siafunds from a seed.",
		Long: `Sweep siacoins and siafunds from a seed. The outputs belonging to the seed
will be sent to your wallet.`,
		Run: wrap(walletsweepcmd),
	}

	walletTransactionsCmd = &cobra.Command{
		Use:   "transactions",
		Short: "View transactions",
		Long:  "View transactions related to addresses spendable by the wallet, providing a net flow of siacoins and siafunds for each transaction",
		Run:   wrap(wallettransactionscmd),
	}

	walletUnlockCmd = &cobra.Command{
		Use:   `unlock`,
		Short: "Unlock the wallet",
		Long: `Decrypt and load the wallet into memory.
Automatic unlocking is also supported via environment variable: if the
SIA_WALLET_PASSWORD environment variable is set, the unlock command will
use it instead of displaying the typical interactive prompt.`,
		Run: wrap(walletunlockcmd),
	}
)

const askPasswordText = "We need to encrypt the new data using the current wallet password, please provide: "

const currentPasswordText = "Current Password: "
const newPasswordText = "New Password: "
const confirmPasswordText = "Confirm: "

// For an unconfirmed Transaction, the TransactionTimestamp field is set to the
// maximum value of a uint64.
const unconfirmedTransactionTimestamp = ^uint64(0)

// passwordPrompt securely reads a password from stdin.
func passwordPrompt(prompt string) (string, error) {
	fmt.Print(prompt)
	pw, err := terminal.ReadPassword(int(syscall.Stdin))
	fmt.Println()
	return string(pw), err
}

// confirmPassword requests confirmation of a previously-entered password.
func confirmPassword(prev string) error {
	pw, err := passwordPrompt(confirmPasswordText)
	if err != nil {
		return err
	} else if pw != prev {
		return errors.New("passwords do not match")
	}
	return nil
}

// walletaddresscmd fetches a new address from the wallet that will be able to
// receive coins.
func walletaddresscmd() {
	addr, err := httpClient.WalletAddressGet()
	if err != nil {
		die("Could not generate new address:", err)
	}
	fmt.Printf("Created new address: %s\n", addr.Address)
}

// walletaddressescmd fetches the list of addresses that the wallet knows.
func walletaddressescmd() {
	addrs, err := httpClient.WalletAddressesGet()
	if err != nil {
		die("Failed to fetch addresses:", err)
	}
	for _, addr := range addrs.Addresses {
		fmt.Println(addr)
	}
}

// walletchangepasswordcmd changes the password of the wallet.
func walletchangepasswordcmd() {
	currentPassword, err := passwordPrompt(currentPasswordText)
	if err != nil {
		die("Reading password failed:", err)
	}
	newPassword, err := passwordPrompt(newPasswordText)
	if err != nil {
		die("Reading password failed:", err)
	} else if err = confirmPassword(newPassword); err != nil {
		die(err)
	}
	err = httpClient.WalletChangePasswordPost(currentPassword, newPassword)
	if err != nil {
		die("Changing the password failed:", err)
	}
	fmt.Println("Password changed successfully.")
}

// walletinitcmd encrypts the wallet with the given password
func walletinitcmd() {
	var password string
	var err error
	if initPassword {
		password, err = passwordPrompt("Wallet password: ")
		if err != nil {
			die("Reading password failed:", err)
		} else if err = confirmPassword(password); err != nil {
			die(err)
		}
	}
	er, err := httpClient.WalletInitPost(password, initForce)
	if err != nil {
		die("Error when encrypting wallet:", err)
	}
	fmt.Printf("Recovery seed:\n%s\n\n", er.PrimarySeed)
	if initPassword {
		fmt.Printf("Wallet encrypted with given password\n")
	} else {
		fmt.Printf("Wallet encrypted with password:\n%s\n", er.PrimarySeed)
	}
}

// walletinitseedcmd initializes the wallet from a preexisting seed.
func walletinitseedcmd() {
	seed, err := passwordPrompt("Seed: ")
	if err != nil {
		die("Reading seed failed:", err)
	}
	var password string
	if initPassword {
		password, err = passwordPrompt("Wallet password: ")
		if err != nil {
			die("Reading password failed:", err)
		} else if err = confirmPassword(password); err != nil {
			die(err)
		}
	}
	err = httpClient.WalletInitSeedPost(seed, password, initForce)
	if err != nil {
		die("Could not initialize wallet from seed:", err)
	}
	if initPassword {
		fmt.Println("Wallet initialized and encrypted with given password.")
	} else {
		fmt.Println("Wallet initialized and encrypted with seed.")
	}
}

// walletload033xcmd loads a v0.3.3.x wallet into the current wallet.
func walletload033xcmd(source string) {
	password, err := passwordPrompt(askPasswordText)
	if err != nil {
		die("Reading password failed:", err)
	}
	err = httpClient.Wallet033xPost(abs(source), password)
	if err != nil {
		die("Loading wallet failed:", err)
	}
	fmt.Println("Wallet loading successful.")
}

// walletloadseedcmd adds a seed to the wallet's list of seeds
func walletloadseedcmd() {
	seed, err := passwordPrompt("New seed: ")
	if err != nil {
		die("Reading seed failed:", err)
	}
	password, err := passwordPrompt(askPasswordText)
	if err != nil {
		die("Reading password failed:", err)
	}
	err = httpClient.WalletSeedPost(seed, password)
	if err != nil {
		die("Could not add seed:", err)
	}
	fmt.Println("Added Key")
}

// walletloadsiagcmd loads a siag key set into the wallet.
func walletloadsiagcmd(keyfiles string) {
	password, err := passwordPrompt(askPasswordText)
	if err != nil {
		die("Reading password failed:", err)
	}
	err = httpClient.WalletSiagKeyPost(keyfiles, password)
	if err != nil {
		die("Loading siag key failed:", err)
	}
	fmt.Println("Wallet loading successful.")
}

// walletlockcmd locks the wallet
func walletlockcmd() {
	err := httpClient.WalletLockPost()
	if err != nil {
		die("Could not lock wallet:", err)
	}
}

// walletseedcmd returns the current seed {
func walletseedscmd() {
	seedInfo, err := httpClient.WalletSeedsGet()
	if err != nil {
		die("Error retrieving the current seed:", err)
	}
	fmt.Println("Primary Seed:")
	fmt.Println(seedInfo.PrimarySeed)
	if len(seedInfo.AllSeeds) == 1 {
		// AllSeeds includes the primary seed
		return
	}
	fmt.Println()
	fmt.Println("Auxiliary Seeds:")
	for _, seed := range seedInfo.AllSeeds {
		if seed == seedInfo.PrimarySeed {
			continue
		}
		fmt.Println() // extra newline for readability
		fmt.Println(seed)
	}
}

// walletsendsiacoinscmd sends siacoins to a destination address.
func walletsendsiacoinscmd(amount, dest string) {
	hastings, err := parseCurrency(amount)
	if err != nil {
		die("Could not parse amount:", err)
	}
	var value types.Currency
	if _, err := fmt.Sscan(hastings, &value); err != nil {
		die("Failed to parse amount", err)
	}
	var hash types.UnlockHash
	if _, err := fmt.Sscan(dest, &hash); err != nil {
		die("Failed to parse destination address", err)
	}
	_, err = httpClient.WalletSiacoinsPost(value, hash)
	if err != nil {
		die("Could not send siacoins:", err)
	}
	fmt.Printf("Sent %s hastings to %s\n", hastings, dest)
}

// walletsendsiafundscmd sends siafunds to a destination address.
func walletsendsiafundscmd(amount, dest string) {
	var value types.Currency
	if _, err := fmt.Sscan(amount, &value); err != nil {
		die("Failed to parse amount", err)
	}
	var hash types.UnlockHash
	if _, err := fmt.Sscan(dest, &hash); err != nil {
		die("Failed to parse destination address", err)
	}
	_, err := httpClient.WalletSiafundsPost(value, hash)
	if err != nil {
		die("Could not send siafunds:", err)
	}
	fmt.Printf("Sent %s siafunds to %s\n", amount, dest)
}

// walletbalancecmd retrieves and displays information about the wallet.
func walletbalancecmd() {
	status, err := httpClient.WalletGet()
	if err != nil {
		die("Could not get wallet status:", err)
	}
	fees, err := httpClient.TransactionPoolFeeGet()
	if err != nil {
		die("Could not get fee estimation:", err)
	}
	encStatus := "Unencrypted"
	if status.Encrypted {
		encStatus = "Encrypted"
	}
	if !status.Unlocked {
		fmt.Printf(`Wallet status:
%v, Locked
Unlock the wallet to view balance
`, encStatus)
		return
	}

	unconfirmedBalance := status.ConfirmedSiacoinBalance.Add(status.UnconfirmedIncomingSiacoins).Sub(status.UnconfirmedOutgoingSiacoins)
	var delta string
	if unconfirmedBalance.Cmp(status.ConfirmedSiacoinBalance) >= 0 {
		delta = "+" + currencyUnits(unconfirmedBalance.Sub(status.ConfirmedSiacoinBalance))
	} else {
		delta = "-" + currencyUnits(status.ConfirmedSiacoinBalance.Sub(unconfirmedBalance))
	}

	fmt.Printf(`Wallet status:
%s, Unlocked
Height:              %v
Confirmed Balance:   %v
Unconfirmed Delta:  %v
Exact:               %v H
Siafunds:            %v SF
Siafund Claims:      %v H

Estimated Fee:       %v / KB
`, encStatus, status.Height, currencyUnits(status.ConfirmedSiacoinBalance), delta,
		status.ConfirmedSiacoinBalance, status.SiafundBalance, status.SiacoinClaimBalance,
		fees.Maximum.Mul64(1e3).HumanString())
}

// walletsweepcmd sweeps coins and funds from a seed.
func walletsweepcmd() {
	seed, err := passwordPrompt("Seed: ")
	if err != nil {
		die("Reading seed failed:", err)
	}

	swept, err := httpClient.WalletSweepPost(seed)
	if err != nil {
		die("Could not sweep seed:", err)
	}
	fmt.Printf("Swept %v and %v SF from seed.\n", currencyUnits(swept.Coins), swept.Funds)
}

// walletsigncmd signs a transaction.
func walletsigncmd(txnJSON, toSignJSON string) {
	var txn types.Transaction
	err := json.Unmarshal([]byte(txnJSON), &txn)
	if err != nil {
		die("Invalid transaction:", err)
	}

	var toSign map[types.OutputID]types.UnlockHash
	err = json.Unmarshal([]byte(toSignJSON), &toSign)
	if err != nil {
		die("Invalid transaction:", err)
	}

	// try API first
	params, _ := json.Marshal(api.WalletSignPOSTParams{Transaction: txn, ToSign: toSign})
	var wspr api.WalletSignPOSTResp
	err = postResp("/wallet/sign", string(params), &wspr)
	if err == nil {
		txn = wspr.Transaction
	} else {
		// fallback to offline keygen
		fmt.Println("Signing via API failed: either siad is not running, or your wallet is locked.")
		fmt.Println("Enter your wallet seed to generate the signing key(s) now and sign without siad.")
		seedString, err := passwordPrompt("Seed: ")
		if err != nil {
			die("Reading seed failed:", err)
		}
		seed, err := modules.StringToSeed(seedString, mnemonics.English)
		if err != nil {
			die("Invalid seed:", err)
		}
		err = wallet.SignTransaction(&txn, seed, toSign)
		if err != nil {
			die("Failed to sign transaction:", err)
		}
	}

	if walletSignRaw {
		base64.NewEncoder(base64.StdEncoding, os.Stdout).Write(encoding.Marshal(txn))
	} else {
		json.NewEncoder(os.Stdout).Encode(txn)
	}
	fmt.Println()
}

// wallettransactionscmd lists all of the transactions related to the wallet,
// providing a net flow of siacoins and siafunds for each.
func wallettransactionscmd() {
	wtg, err := httpClient.WalletTransactionsGet(0, math.MaxUint64)
	if err != nil {
		die("Could not fetch transaction history:", err)
	}
	fmt.Println("             [timestamp]    [height]                                                   [transaction id]    [net siacoins]   [net siafunds]")
	txns := append(wtg.ConfirmedTransactions, wtg.UnconfirmedTransactions...)
	for _, txn := range txns {
		// Determine the number of outgoing siacoins and siafunds.
		var outgoingSiacoins types.Currency
		var outgoingSiafunds types.Currency
		for _, input := range txn.Inputs {
			if input.FundType == types.SpecifierSiacoinInput && input.WalletAddress {
				outgoingSiacoins = outgoingSiacoins.Add(input.Value)
			}
			if input.FundType == types.SpecifierSiafundInput && input.WalletAddress {
				outgoingSiafunds = outgoingSiafunds.Add(input.Value)
			}
		}

		// Determine the number of incoming siacoins and siafunds.
		var incomingSiacoins types.Currency
		var incomingSiafunds types.Currency
		for _, output := range txn.Outputs {
			if output.FundType == types.SpecifierMinerPayout {
				incomingSiacoins = incomingSiacoins.Add(output.Value)
			}
			if output.FundType == types.SpecifierSiacoinOutput && output.WalletAddress {
				incomingSiacoins = incomingSiacoins.Add(output.Value)
			}
			if output.FundType == types.SpecifierSiafundOutput && output.WalletAddress {
				incomingSiafunds = incomingSiafunds.Add(output.Value)
			}
		}

		// Convert the siacoins to a float.
		incomingSiacoinsFloat, _ := new(big.Rat).SetFrac(incomingSiacoins.Big(), types.SiacoinPrecision.Big()).Float64()
		outgoingSiacoinsFloat, _ := new(big.Rat).SetFrac(outgoingSiacoins.Big(), types.SiacoinPrecision.Big()).Float64()

		// Print the results.
		if uint64(txn.ConfirmationTimestamp) != unconfirmedTransactionTimestamp {
			fmt.Printf(time.Unix(int64(txn.ConfirmationTimestamp), 0).Format("2006-01-02 15:04:05-0700"))
		} else {
			fmt.Printf("             unconfirmed")
		}
		if txn.ConfirmationHeight < 1e9 {
			fmt.Printf("%12v", txn.ConfirmationHeight)
		} else {
			fmt.Printf(" unconfirmed")
		}
		fmt.Printf("%67v%15.2f SC", txn.TransactionID, incomingSiacoinsFloat-outgoingSiacoinsFloat)
		// For siafunds, need to avoid having a negative types.Currency.
		if incomingSiafunds.Cmp(outgoingSiafunds) >= 0 {
			fmt.Printf("%14v SF\n", incomingSiafunds.Sub(outgoingSiafunds))
		} else {
			fmt.Printf("-%14v SF\n", outgoingSiafunds.Sub(incomingSiafunds))
		}
	}
}

// walletunlockcmd unlocks a saved wallet
func walletunlockcmd() {
	// try reading from environment variable first, then fallback to
	// interactive method. Also allow overriding auto-unlock via -p
	password := os.Getenv("SIA_WALLET_PASSWORD")
	if password != "" && !initPassword {
		fmt.Println("Using SIA_WALLET_PASSWORD environment variable")
		err := httpClient.WalletUnlockPost(password)
		if err != nil {
			fmt.Println("Automatic unlock failed!")
		} else {
			fmt.Println("Wallet unlocked")
			return
		}
	}
	password, err := passwordPrompt("Wallet password: ")
	if err != nil {
		die("Reading password failed:", err)
	}
	err = httpClient.WalletUnlockPost(password)
	if err != nil {
		die("Could not unlock wallet:", err)
	}
}<|MERGE_RESOLUTION|>--- conflicted
+++ resolved
@@ -14,13 +14,9 @@
 	"github.com/spf13/cobra"
 	"golang.org/x/crypto/ssh/terminal"
 
-<<<<<<< HEAD
 	"github.com/NebulousLabs/Sia/encoding"
 	"github.com/NebulousLabs/Sia/modules"
 	"github.com/NebulousLabs/Sia/modules/wallet"
-	"github.com/NebulousLabs/Sia/node/api"
-=======
->>>>>>> f4678bf4
 	"github.com/NebulousLabs/Sia/types"
 	"github.com/NebulousLabs/entropy-mnemonics"
 )
@@ -498,9 +494,7 @@
 	}
 
 	// try API first
-	params, _ := json.Marshal(api.WalletSignPOSTParams{Transaction: txn, ToSign: toSign})
-	var wspr api.WalletSignPOSTResp
-	err = postResp("/wallet/sign", string(params), &wspr)
+	wspr, err := httpClient.WalletSignPost(txn, toSign)
 	if err == nil {
 		txn = wspr.Transaction
 	} else {
